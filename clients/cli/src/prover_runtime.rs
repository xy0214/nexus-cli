--- conflicted
+++ resolved
@@ -86,15 +86,9 @@
         result_sender,
         event_sender.clone(),
         shutdown.resubscribe(),
-<<<<<<< HEAD
-        environment,
-        client_id,
-    ).await;
-=======
         environment.clone(),
         client_id.clone(),
-    );
->>>>>>> ca7ebb68
+    ).await;
     join_handles.extend(worker_handles);
 
     // Dispatch tasks to workers
