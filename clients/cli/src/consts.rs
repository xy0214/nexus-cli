--- conflicted
+++ resolved
@@ -8,13 +8,8 @@
     pub const BATCH_SIZE: usize = TASK_QUEUE_SIZE / 5; // Fetch this many tasks at once
     pub const LOW_WATER_MARK: usize = TASK_QUEUE_SIZE / 4; // Fetch new tasks when queue drops below this
     pub const MAX_404S_BEFORE_GIVING_UP: usize = 5; // Allow several 404s before stopping batch fetch
-<<<<<<< HEAD
-    pub const BACKOFF_DURATION: u64 = 30000; // 30 seconds --> 10s todo
-    pub const QUEUE_LOG_INTERVAL: u64 = 30000; // 30 seconds --> 10s todo
-=======
     pub const BACKOFF_DURATION: u64 = 120000; // 120 seconds
     pub const QUEUE_LOG_INTERVAL: u64 = 60000; // 1 minute
->>>>>>> 3773bb6a
 
     /// How long a task ID remains in the duplicate-prevention cache before expiring.
     pub const CACHE_EXPIRATION: u64 = 300000; // 5 minutes
