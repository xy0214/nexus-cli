--- conflicted
+++ resolved
@@ -356,7 +356,6 @@
             node_id_file,
             headless,
             max_threads,
-<<<<<<< HEAD
         } => {
             let node_infos = read_node_id_csv(&node_id_file)?;
             let mut handles = Vec::new();
@@ -419,32 +418,6 @@
             for handle in handles {
                 let _ = handle.await;
             }
-=======
-            orchestrator_url,
-            no_background_color,
-        } => {
-            // If a custom orchestrator URL is provided, create a custom environment
-            let final_environment = if let Some(url) = orchestrator_url {
-                Environment::Custom {
-                    orchestrator_url: url,
-                }
-            } else {
-                environment
-            };
-            start(
-                node_id,
-                final_environment,
-                config_path,
-                headless,
-                max_threads,
-                no_background_color,
-            )
-            .await
-        }
-        Command::Logout => {
-            println!("Logging out and clearing node configuration file...");
-            Config::clear_node_config(&config_path).map_err(Into::into)
->>>>>>> ca7ebb68
         }
         Command::RegisterUser { wallet_address } => {
             log::info!("Registering user with wallet address: {}", wallet_address);
@@ -484,11 +457,7 @@
     config_path: std::path::PathBuf,
     _headless: bool,
     max_threads: Option<u32>,
-<<<<<<< HEAD
     proxy: Option<String>,
-=======
-    no_background_color: bool,
->>>>>>> ca7ebb68
 ) -> Result<(), Box<dyn Error>> {
     let mut node_id = node_id;
     // If no node ID is provided, try to load it from the config file.
@@ -503,13 +472,12 @@
                 ),
             )
         })?);
-        log::info!("Read Node ID: {} from config file", node_id.unwrap());
+        log::info!("Read Node ID: {} from config file\n", node_id.unwrap());
     }
 
     // Create a signing key for the prover.
     let mut csprng = rand_core::OsRng;
     let signing_key: SigningKey = SigningKey::generate(&mut csprng);
-<<<<<<< HEAD
 
     // 创建OrchestratorClient并设置node_id
     let orchestrator_client = if let Some(id) = node_id {
@@ -554,11 +522,6 @@
     // 每个node_id只使用一个工作线程，因为我们的设计是一个node_id对应一个线程
     let num_workers: usize = 1;
 
-=======
-    let orchestrator_client = OrchestratorClient::new(env.clone());
-    // Clamp the number of workers to [1,8]. Keep this low for now to avoid rate limiting.
-    let num_workers: usize = max_threads.unwrap_or(1).clamp(1, 8) as usize;
->>>>>>> ca7ebb68
     let (shutdown_sender, _) = broadcast::channel(1); // Only one shutdown signal needed
 
     // Get client_id for analytics - use wallet address from API if available, otherwise "anonymous"
@@ -596,7 +559,6 @@
         }
     };
 
-<<<<<<< HEAD
     // 日志模式: log events to console, 标记 node_id
     let node_id_display = node_id.map(|id| id.to_string()).unwrap_or_else(|| "anonymous".to_string());
     let shutdown_sender_clone = shutdown_sender.clone();
@@ -610,46 +572,6 @@
         tokio::select! {
             Some(event) = event_receiver.recv() => {
                 log::info!("[node_id={}] {}", node_id_display, event);
-=======
-    if !headless {
-        // Terminal setup
-        enable_raw_mode()?;
-        let mut stdout = io::stdout();
-        execute!(stdout, EnterAlternateScreen, EnableMouseCapture)?;
-
-        // Initialize the terminal with Crossterm backend.
-        let backend = CrosstermBackend::new(stdout);
-        let mut terminal = Terminal::new(backend)?;
-
-        // Create the application and run it.
-        let app = ui::App::new(
-            node_id,
-            orchestrator_client.environment().clone(),
-            event_receiver,
-            shutdown_sender,
-            no_background_color,
-        );
-        let res = ui::run(&mut terminal, app).await;
-
-        // Clean up the terminal after running the application.
-        disable_raw_mode()?;
-        execute!(
-            terminal.backend_mut(),
-            LeaveAlternateScreen,
-            DisableMouseCapture
-        )?;
-        terminal.show_cursor()?;
-
-        res?;
-    } else {
-        // Headless mode: log events to console.
-
-        // Trigger shutdown on Ctrl+C
-        let shutdown_sender_clone = shutdown_sender.clone();
-        tokio::spawn(async move {
-            if tokio::signal::ctrl_c().await.is_ok() {
-                let _ = shutdown_sender_clone.send(());
->>>>>>> ca7ebb68
             }
             _ = shutdown_receiver.recv() => {
                 break;
