// Copyright (c) 2024 Nexus. All rights reserved.

mod analytics;
mod config;
mod consts;
mod environment;
mod error_classifier;
mod events;
mod keys;
mod logging;
#[path = "proto/nexus.orchestrator.rs"]
mod nexus_orchestrator;
mod orchestrator;
mod pretty;
mod prover;
mod prover_runtime;
mod register;
pub mod system;
mod task;
mod task_cache;
<<<<<<< HEAD

=======
mod ui;
mod version_checker;
>>>>>>> c7255ae9
mod workers;

use crate::config::{Config, get_config_path};
use crate::environment::Environment;
use crate::orchestrator::OrchestratorClient;
use crate::prover_runtime::{start_anonymous_workers, start_authenticated_workers};
use crate::register::{register_node, register_user};
use clap::{ArgAction, Parser, Subcommand};

use ed25519_dalek::SigningKey;
use std::fs::File;
use std::{error::Error, io};
use std::io::BufRead;
use tokio::sync::broadcast;
use rand::{distributions::Alphanumeric, Rng};
use std::time::{SystemTime, UNIX_EPOCH};

// 包装start函数，处理错误日志记录
async fn start_node_wrapper(node_id: u64, env: Environment, config_path: std::path::PathBuf, 
                          headless: bool, max_threads: Option<u32>, proxy: Option<String>) {
    if let Err(e) = start(Some(node_id), env, config_path, headless, max_threads, proxy).await {
        log::error!("Error starting node {}: {}", node_id, e);
    }
}

#[derive(Parser)]
#[command(author, version, about, long_about = None)]
/// Command-line arguments
struct Args {
    /// Command to execute
    #[command(subcommand)]
    command: Command,
}

#[derive(Subcommand)]
enum Command {
    /// Start the prover
    Start {
        /// CSV 文件路径
        #[arg(long, value_name = "NODE_ID_FILE")]
        node_id_file: String,

        /// Run without the terminal UI
        #[arg(long = "headless", action = ArgAction::SetTrue)]
        headless: bool,

        /// Maximum number of threads to use for proving.
        #[arg(long = "max-threads", value_name = "MAX_THREADS")]
        max_threads: Option<u32>,
    },
    /// Register a new user
    RegisterUser {
        /// User's public Ethereum wallet address. 42-character hex string starting with '0x'
        #[arg(long, value_name = "WALLET_ADDRESS")]
        wallet_address: String,
    },
    /// Register multiple nodes for users based on a CSV file
    RegisterNode {
        /// CSV file path containing user_id, node_qty, and proxy information
        #[arg(long, value_name = "REGISTER_NODE_FILE")]
        wait_register_node_file: String,
    },
    /// Clear the node configuration and logout.
    Logout,
}


/// 生成随机session ID，格式为：当前时间戳毫秒 + 10个随机小写字母
fn generate_random_session_id() -> String {
    // 获取当前时间戳（毫秒）
    let timestamp = SystemTime::now()
        .duration_since(UNIX_EPOCH)
        .expect("Time went backwards")
        .as_millis();
    
    // 生成16位数字+大小写字母混合字符串
    use rand::distributions::Uniform;
    use rand::distributions::Distribution;
    const CHARSET: &[u8] = b"0123456789ABCDEFGHIJKLMNOPQRSTUVWXYZabcdefghijklmnopqrstuvwxyz";
    let mut rng = rand::thread_rng();
    let rand_chars: String = (0..16)
        .map(|_| {
            let idx = Uniform::from(0..CHARSET.len()).sample(&mut rng);
            CHARSET[idx] as char
        })
        .collect();
    
    format!("{}{}", timestamp, rand_chars)
}

fn convert_proxy_format(proxy: &str) -> Option<String> {
    // 如果代理字符串为空，返回None
    if proxy.trim().is_empty() {
        return None;
    }
    
    let parts: Vec<&str> = proxy.split(':').collect();
    if parts.len() == 4 {
        // 检查username部分是否包含{random_session_id}
        let username = parts[2];
        let username_with_session_id = if username.contains("{random_session_id}") {
            // 生成随机session ID
            let session_id = generate_random_session_id();
            // 替换username中的占位符
            let updated_username = username.replace("{random_session_id}", &session_id);
            log::info!("替换代理URL的username中的随机session ID: {}", updated_username);
            updated_username
        } else {
            username.to_string()
        };
        
        // ip:port:user:pass => http://user:pass@ip:port
        Some(format!("http://{}:{}@{}:{}", username_with_session_id, parts[3], parts[0], parts[1]))
    } else if proxy.starts_with("http://") || proxy.starts_with("https://") {
        Some(proxy.to_string())
    } else {
        Some(proxy.to_string())
    }
}

fn read_node_id_csv(path: &str) -> io::Result<Vec<(u64, Option<String>)>> {
    let file = File::open(path)?;
    let reader = io::BufReader::new(file);
    let mut result = Vec::new();
    for (i, line) in reader.lines().enumerate() {
        // 每次循环同步停顿1毫秒
        std::thread::sleep(std::time::Duration::from_millis(1));
        let line = line?;
        if i == 0 { continue; } // 跳过表头
        let mut parts = line.splitn(2, ',');
        let node_id = parts.next().unwrap_or("").trim().parse::<u64>().ok();
        let proxy = parts.next().map(|s| s.trim().to_string()).filter(|s| !s.is_empty());
        if let Some(node_id) = node_id {
            let proxy = proxy.and_then(|p| convert_proxy_format(&p));
            result.push((node_id, proxy));
        }
    }
    Ok(result)
}

/// 读取用户注册节点的 CSV 文件
/// CSV 格式: user_id,node_qty,proxy
/// user_id: 字符串类型，表示用户 ID
/// node_qty: 整数类型，表示需要创建的节点数量
/// proxy: 代理服务器地址，格式如 45.38.111.5:5920:pjspqvjc:65ipqktn2z5z
fn read_register_node_csv(path: &str) -> io::Result<Vec<(String, u32, Option<String>, Option<String>)>> {
    let file = File::open(path)?;
    let reader = io::BufReader::new(file);
    let mut result = Vec::new();
    
    for (i, line) in reader.lines().enumerate() {
        let line = line?;
        if i == 0 { continue; } // 跳过表头
        
        let parts: Vec<&str> = line.split(',').collect();
        if parts.len() < 2 {
            log::warn!("Invalid CSV line format: {}", line);
            continue;
        }
        
        let user_id = parts[0].trim().to_string();
        if user_id.is_empty() {
            log::warn!("Empty user_id in line: {}", line);
            continue;
        }
        
        let node_qty = match parts[1].trim().parse::<u32>() {
            Ok(qty) => qty,
            Err(_) => {
                log::warn!("Invalid node_qty in line: {}", line);
                continue;
            }
        };
        
        // 保存原始代理字符串和转换后的代理字符串
        let (original_proxy, converted_proxy) = if parts.len() > 2 && !parts[2].trim().is_empty() {
            let proxy_str = parts[2].trim().to_string();
            (Some(proxy_str.clone()), convert_proxy_format(&proxy_str))
        } else {
            (None, None)
        };
        
        result.push((user_id, node_qty, original_proxy, converted_proxy));
    }
    
    Ok(result)
}

/// 将注册结果写入 CSV 文件
fn write_register_results_csv(
    results: &[(u64, Option<String>, String)],
    output_path: &str,
) -> io::Result<()> {
    use std::io::Write;
    
    let mut file = std::fs::File::create(output_path)?;
    
    // 写入 CSV 表头
    writeln!(file, "node_id,proxy,user_id")?;
    
    // 写入数据行
    for (node_id, proxy, user_id) in results {
        let proxy_str = proxy.as_deref().unwrap_or("");
        writeln!(file, "{},{},{}", node_id, proxy_str, user_id)?;
    }
    
    Ok(())
}

#[tokio::main]
async fn main() -> Result<(), Box<dyn Error>> {
    // 使用最简单可靠的方式初始化日志系统
    env_logger::init();
    
    // 记录启动日志
    log::info!("Starting nexus-network-batch with logging enabled");
    let nexus_environment_str = std::env::var("NEXUS_ENVIRONMENT").unwrap_or_default();
    let environment = nexus_environment_str
        .parse::<Environment>()
        .unwrap_or(Environment::default());

    let config_path = get_config_path()?;

    let args = Args::parse();
    match args.command {
        Command::RegisterNode {
            wait_register_node_file,
        } => {
            log::info!("Reading register node file: {}", wait_register_node_file);
            let register_infos = read_register_node_csv(&wait_register_node_file)?;
            
            if register_infos.is_empty() {
                log::warn!("No valid entries found in the register node file");
                return Ok(());
            }
            
            log::info!("Found {} user entries to register nodes", register_infos.len());
            
            // 创建结果收集器
            let mut results = Vec::new();
            
            // 生成输出文件名（使用当前时间）
            use chrono::Local;
            let now = Local::now();
            let output_filename = format!("register_results_{}.csv", now.format("%Y%m%d_%H%M%S"));
            
            // 为每个用户注册指定数量的节点
            for (user_id, node_qty, original_proxy, converted_proxy) in register_infos {
                log::info!("Processing user_id: {}, node_qty: {}", user_id, node_qty);
                
                // 创建 OrchestratorClient 实例，带有可选的代理
                let orchestrator_client = OrchestratorClient::new_with_proxy(environment.clone(), converted_proxy.clone());
                // 获取当前出网 IP 信息
                match orchestrator_client.get_ip_info().await {
                    Ok(ip_info) => {
                        if let Some(ref proxy) = converted_proxy {
                            log::info!("当前出网 IP 信息: {}, 使用代理: {}", ip_info, proxy);
                        } else {
                            log::info!("当前出网 IP 信息: {}, 未使用代理", ip_info);
                        }
                    },
                    Err(e) => {
                        if let Some(ref proxy) = converted_proxy {
                            log::warn!("获取 IP 信息失败: {}, 使用代理: {}", e, proxy);
                        } else {
                            log::warn!("获取 IP 信息失败: {}, 未使用代理", e);
                        }
                    },
                }
                
                // 为该用户注册指定数量的节点
                let mut rate_limited = false;
                for _ in 0..node_qty {
                    if rate_limited {
                        break; // 如果遇到速率限制，跳出循环
                    }
                    
                    match orchestrator_client.register_node_super(&user_id).await {
                        Ok(node_id) => {
                            // 尝试将 node_id 解析为 u64
                            match node_id.parse::<u64>() {
                                Ok(node_id_u64) => {
                                    log::info!("Successfully registered node {} for user {}", node_id_u64, user_id);
                                    // 使用原始代理字符串存储结果
                                    results.push((node_id_u64, original_proxy.clone(), user_id.clone()));
                                },
                                Err(e) => {
                                    log::error!("Failed to parse node_id {} as u64: {}", node_id, e);
                                }
                            }
                        },
                        Err(e) => {
                            // 检查是否是 HTTP 429 错误
                            if let crate::orchestrator::error::OrchestratorError::Http { status, .. } = &e {
                                if *status == 429 {
                                    log::warn!("Rate limit exceeded (HTTP 429) for user {}, stopping registration", user_id);
                                    rate_limited = true;
                                    break; // 遇到速率限制，立即跳出循环
                                }
                            }
                            log::error!("Failed to register node for user {}: {}", user_id, e);
                        }
                    }
                    
                    if !rate_limited {
                        // 添加短暂延迟，避免请求过于频繁
                        tokio::time::sleep(tokio::time::Duration::from_millis(500)).await;
                    }
                }
            }
            
            // 将结果写入 CSV 文件
            if !results.is_empty() {
                match write_register_results_csv(&results, &output_filename) {
                    Ok(_) => log::info!("Successfully wrote {} results to {}", results.len(), output_filename),
                    Err(e) => log::error!("Failed to write results to CSV: {}", e),
                }
            } else {
                log::warn!("No nodes were successfully registered");
            }
            
            log::info!("Node registration completed");
            return Ok(());
        },
        Command::Start {
            node_id_file,
            headless,
            max_threads,
        } => {
            let node_infos = read_node_id_csv(&node_id_file)?;
            let mut handles = Vec::new();
            
            // 计算启动多个节点所需的总时间（以毫秒为单位）
            // 目标：2分钟内启动所有节点
            let total_time_ms = 120 * 1000;
            
            // 计算最佳节点启动间隔
            let num_nodes = node_infos.len();
            log::info!("共找到 {} 个节点需要启动", num_nodes);
            
            // 动态调整延迟区间
            let (min_delay, max_delay, total_time_ms, delay_desc) = if num_nodes <= 1 {
                (0, 0, 0, "无需延迟".to_string())
            } else if num_nodes <= 200 {
                // 少量节点时，直接用100~200ms的随机延迟
                (100, 200, 0, "每节点延迟100~200ms".to_string())
            } else {
                // 大量节点时，2分钟内均匀分配，且每次最小不少于100ms
                let total_time_ms = 120 * 1000;
                let min_delay = ((total_time_ms as f64 * 0.9) / (num_nodes as f64 - 1.0)) as u64;
                let min_delay = min_delay.max(100);
                let max_delay = (min_delay as f64 * 1.5) as u64;
                (min_delay, max_delay, total_time_ms, format!("预计在2分钟内完成（节点启动间隔: {}-{}ms）", min_delay, max_delay))
            };
            log::info!("开始启动 {} 个节点，{}", num_nodes, delay_desc);
            
            // 逐个启动节点
            for (i, (node_id, proxy)) in node_infos.into_iter().enumerate() {
                let env = environment.clone();
                let config_path = config_path.clone();
                let proxy_clone = proxy.clone();
                
                // 使用包装函数启动节点，完全在内部处理错误
                let node_id_copy = node_id;
                let handle = tokio::spawn(async move {
                    start_node_wrapper(node_id_copy, env, config_path, headless, max_threads, proxy_clone).await;
                });
                handles.push(handle);
                
                // 在启动下一个节点之前随机暂停
                if i < num_nodes - 1 { // 最后一个节点不需要暂停
                    use rand::Rng;
                    let delay = rand::thread_rng().gen_range(min_delay..=max_delay);
                    
                    // 如果是大量节点，定期输出进度日志
                    if num_nodes > 100 && (i + 1) % 100 == 0 {
                        let progress = (i + 1) * 100 / num_nodes;
                        log::info!("已启动 {}/{} 个节点 ({}%)", i + 1, num_nodes, progress);
                    } else {
                        log::debug!("启动节点 {} 后暂停 {}ms", node_id, delay);
                    }
                    
                    tokio::time::sleep(tokio::time::Duration::from_millis(delay)).await;
                }
            }
            
            log::info!("所有 {} 个节点已成功启动", num_nodes);
            for handle in handles {
                let _ = handle.await;
            }
        }
        Command::RegisterUser { wallet_address } => {
            log::info!("Registering user with wallet address: {}", wallet_address);
            let orchestrator = Box::new(OrchestratorClient::new(environment));
            match register_user(&wallet_address, &config_path, orchestrator).await {
                Ok(_) => log::info!("Successfully registered user with wallet address: {}", wallet_address),
                Err(e) => log::error!("Failed to register user: {}", e),
            }
        }
        Command::Logout => {
            if config_path.exists() {
                match std::fs::remove_file(&config_path) {
                    Ok(_) => log::info!("Successfully logged out and removed configuration."),
                    Err(e) => log::error!("Failed to remove configuration file: {}", e),
                }
            } else {
                log::info!("No configuration found. Already logged out.");
            }
        }

    }

    Ok(())
}

/// Starts the Nexus CLI application.
///
/// # Arguments
/// * `node_id` - This client's unique identifier, if available.
/// * `env` - The environment to connect to.
/// * `config_path` - Path to the configuration file.
/// * `headless` - If true, runs without the terminal UI.
/// * `max_threads` - Optional maximum number of threads to use for proving.
async fn start(
    node_id: Option<u64>,
    env: Environment,
    config_path: std::path::PathBuf,
    _headless: bool,
    max_threads: Option<u32>,
    proxy: Option<String>,
) -> Result<(), Box<dyn Error>> {
    let mut node_id = node_id;
    // If no node ID is provided, try to load it from the config file.
    if node_id.is_none() && config_path.exists() {
        let config = Config::load_from_file(&config_path)?;
        node_id = Some(config.node_id.parse::<u64>().map_err(|e| {
            std::io::Error::new(
                std::io::ErrorKind::InvalidData,
                format!(
                    "Failed to parse node_id {:?} from the config file as a u64: {}",
                    config.node_id, e
                ),
            )
        })?);
<<<<<<< HEAD
        log::info!("Read Node ID: {} from config file", node_id.unwrap());
=======
        println!("Read Node ID: {} from config file\n", node_id.unwrap());
>>>>>>> c7255ae9
    }

    // Create a signing key for the prover.
    let mut csprng = rand_core::OsRng;
    let signing_key: SigningKey = SigningKey::generate(&mut csprng);
    
    // 创建OrchestratorClient并设置node_id
    let orchestrator_client = if let Some(id) = node_id {
        OrchestratorClient::new_with_proxy(env, proxy.clone()).with_node_id(id.to_string())
    } else {
        OrchestratorClient::new_with_proxy(env, proxy.clone())
    };
    
        // 获取当前出网 IP 信息
    match orchestrator_client.get_ip_info().await {
        Ok(ip_info) => {
            if let Some(id) = node_id {
                if let Some(ref proxy_str) = proxy {
                    log::info!("[node_id={}] 当前出网 IP 信息: {}, 使用代理: {}", id, ip_info, proxy_str);
                } else {
                    log::info!("[node_id={}] 当前出网 IP 信息: {}, 未使用代理", id, ip_info);
                }
            } else {
                if let Some(ref proxy_str) = proxy {
                    log::info!("当前出网 IP 信息: {}, 使用代理: {}", ip_info, proxy_str);
                } else {
                    log::info!("当前出网 IP 信息: {}, 未使用代理", ip_info);
                }
            }
        },
        Err(e) => {
            if let Some(id) = node_id {
                if let Some(ref proxy_str) = proxy {
                    log::warn!("[node_id={}] 获取 IP 信息失败: {}, 使用代理: {}", id, e, proxy_str);
                } else {
                    log::warn!("[node_id={}] 获取 IP 信息失败: {}, 未使用代理", id, e);
                }
            } else {
                if let Some(ref proxy_str) = proxy {
                    log::warn!("获取 IP 信息失败: {}, 使用代理: {}", e, proxy_str);
                } else {
                    log::warn!("获取 IP 信息失败: {}, 未使用代理", e);
                }
            }
        }
    }
    // 每个node_id只使用一个工作线程，因为我们的设计是一个node_id对应一个线程
    let num_workers: usize = 1;

    let (shutdown_sender, _) = broadcast::channel(1); // Only one shutdown signal needed

    // Load config to get client_id for analytics
    let config_path = get_config_path()?;
    let client_id = if config_path.exists() {
        match Config::load_from_file(&config_path) {
            Ok(config) => {
                // If user has a node_id, use "cli-{node_id}" format
                if !config.node_id.is_empty() {
                    format!("cli-{}", config.node_id)
                } else if !config.user_id.is_empty() {
                    // Fallback to user_id if no node_id but user is registered
                    format!("cli-{}", config.user_id)
                } else {
                    // No node_id or user_id - this shouldn't happen with current flow
                    "anonymous".to_string()
                }
            }
            Err(_) => "anonymous".to_string(), // Fallback to anonymous
        }
    } else {
        "anonymous".to_string() // No config file = anonymous user
    };

    let (mut event_receiver, mut join_handles) = match node_id {
        Some(node_id) => {
            start_authenticated_workers(
                node_id,
                signing_key.clone(),
                orchestrator_client.clone(),
                num_workers,
                shutdown_sender.subscribe(),
                env,
                client_id,
            )
            .await
        }
        None => {
            start_anonymous_workers(num_workers, shutdown_sender.subscribe(), env, client_id).await
        }
    };

    // 日志模式: log events to console, 标记 node_id
    let node_id_display = node_id.map(|id| id.to_string()).unwrap_or_else(|| "anonymous".to_string());
    let shutdown_sender_clone = shutdown_sender.clone();
    tokio::spawn(async move {
        if tokio::signal::ctrl_c().await.is_ok() {
            let _ = shutdown_sender_clone.send(());
        }
    });
    let mut shutdown_receiver = shutdown_sender.subscribe();
    loop {
        tokio::select! {
            Some(event) = event_receiver.recv() => {
                log::info!("[node_id={}] {}", node_id_display, event);
            }
            _ = shutdown_receiver.recv() => {
                break;
            }
        }
    }
    log::info!("\nExiting...");
    for handle in join_handles.drain(..) {
        let _ = handle.await;
    }
    log::info!("Nexus CLI application exited successfully.");
    Ok(())
}<|MERGE_RESOLUTION|>--- conflicted
+++ resolved
@@ -18,12 +18,7 @@
 pub mod system;
 mod task;
 mod task_cache;
-<<<<<<< HEAD
-
-=======
-mod ui;
-mod version_checker;
->>>>>>> c7255ae9
+
 mod workers;
 
 use crate::config::{Config, get_config_path};
@@ -42,7 +37,7 @@
 use std::time::{SystemTime, UNIX_EPOCH};
 
 // 包装start函数，处理错误日志记录
-async fn start_node_wrapper(node_id: u64, env: Environment, config_path: std::path::PathBuf, 
+async fn start_node_wrapper(node_id: u64, env: Environment, config_path: std::path::PathBuf,
                           headless: bool, max_threads: Option<u32>, proxy: Option<String>) {
     if let Err(e) = start(Some(node_id), env, config_path, headless, max_threads, proxy).await {
         log::error!("Error starting node {}: {}", node_id, e);
@@ -98,7 +93,7 @@
         .duration_since(UNIX_EPOCH)
         .expect("Time went backwards")
         .as_millis();
-    
+
     // 生成16位数字+大小写字母混合字符串
     use rand::distributions::Uniform;
     use rand::distributions::Distribution;
@@ -110,7 +105,7 @@
             CHARSET[idx] as char
         })
         .collect();
-    
+
     format!("{}{}", timestamp, rand_chars)
 }
 
@@ -119,7 +114,7 @@
     if proxy.trim().is_empty() {
         return None;
     }
-    
+
     let parts: Vec<&str> = proxy.split(':').collect();
     if parts.len() == 4 {
         // 检查username部分是否包含{random_session_id}
@@ -134,7 +129,7 @@
         } else {
             username.to_string()
         };
-        
+
         // ip:port:user:pass => http://user:pass@ip:port
         Some(format!("http://{}:{}@{}:{}", username_with_session_id, parts[3], parts[0], parts[1]))
     } else if proxy.starts_with("http://") || proxy.starts_with("https://") {
@@ -173,23 +168,23 @@
     let file = File::open(path)?;
     let reader = io::BufReader::new(file);
     let mut result = Vec::new();
-    
+
     for (i, line) in reader.lines().enumerate() {
         let line = line?;
         if i == 0 { continue; } // 跳过表头
-        
+
         let parts: Vec<&str> = line.split(',').collect();
         if parts.len() < 2 {
             log::warn!("Invalid CSV line format: {}", line);
             continue;
         }
-        
+
         let user_id = parts[0].trim().to_string();
         if user_id.is_empty() {
             log::warn!("Empty user_id in line: {}", line);
             continue;
         }
-        
+
         let node_qty = match parts[1].trim().parse::<u32>() {
             Ok(qty) => qty,
             Err(_) => {
@@ -197,7 +192,7 @@
                 continue;
             }
         };
-        
+
         // 保存原始代理字符串和转换后的代理字符串
         let (original_proxy, converted_proxy) = if parts.len() > 2 && !parts[2].trim().is_empty() {
             let proxy_str = parts[2].trim().to_string();
@@ -205,10 +200,10 @@
         } else {
             (None, None)
         };
-        
+
         result.push((user_id, node_qty, original_proxy, converted_proxy));
     }
-    
+
     Ok(result)
 }
 
@@ -218,18 +213,18 @@
     output_path: &str,
 ) -> io::Result<()> {
     use std::io::Write;
-    
+
     let mut file = std::fs::File::create(output_path)?;
-    
+
     // 写入 CSV 表头
     writeln!(file, "node_id,proxy,user_id")?;
-    
+
     // 写入数据行
     for (node_id, proxy, user_id) in results {
         let proxy_str = proxy.as_deref().unwrap_or("");
         writeln!(file, "{},{},{}", node_id, proxy_str, user_id)?;
     }
-    
+
     Ok(())
 }
 
@@ -237,7 +232,7 @@
 async fn main() -> Result<(), Box<dyn Error>> {
     // 使用最简单可靠的方式初始化日志系统
     env_logger::init();
-    
+
     // 记录启动日志
     log::info!("Starting nexus-network-batch with logging enabled");
     let nexus_environment_str = std::env::var("NEXUS_ENVIRONMENT").unwrap_or_default();
@@ -254,26 +249,26 @@
         } => {
             log::info!("Reading register node file: {}", wait_register_node_file);
             let register_infos = read_register_node_csv(&wait_register_node_file)?;
-            
+
             if register_infos.is_empty() {
                 log::warn!("No valid entries found in the register node file");
                 return Ok(());
             }
-            
+
             log::info!("Found {} user entries to register nodes", register_infos.len());
-            
+
             // 创建结果收集器
             let mut results = Vec::new();
-            
+
             // 生成输出文件名（使用当前时间）
             use chrono::Local;
             let now = Local::now();
             let output_filename = format!("register_results_{}.csv", now.format("%Y%m%d_%H%M%S"));
-            
+
             // 为每个用户注册指定数量的节点
             for (user_id, node_qty, original_proxy, converted_proxy) in register_infos {
                 log::info!("Processing user_id: {}, node_qty: {}", user_id, node_qty);
-                
+
                 // 创建 OrchestratorClient 实例，带有可选的代理
                 let orchestrator_client = OrchestratorClient::new_with_proxy(environment.clone(), converted_proxy.clone());
                 // 获取当前出网 IP 信息
@@ -293,14 +288,14 @@
                         }
                     },
                 }
-                
+
                 // 为该用户注册指定数量的节点
                 let mut rate_limited = false;
                 for _ in 0..node_qty {
                     if rate_limited {
                         break; // 如果遇到速率限制，跳出循环
                     }
-                    
+
                     match orchestrator_client.register_node_super(&user_id).await {
                         Ok(node_id) => {
                             // 尝试将 node_id 解析为 u64
@@ -327,14 +322,14 @@
                             log::error!("Failed to register node for user {}: {}", user_id, e);
                         }
                     }
-                    
+
                     if !rate_limited {
                         // 添加短暂延迟，避免请求过于频繁
                         tokio::time::sleep(tokio::time::Duration::from_millis(500)).await;
                     }
                 }
             }
-            
+
             // 将结果写入 CSV 文件
             if !results.is_empty() {
                 match write_register_results_csv(&results, &output_filename) {
@@ -344,7 +339,7 @@
             } else {
                 log::warn!("No nodes were successfully registered");
             }
-            
+
             log::info!("Node registration completed");
             return Ok(());
         },
@@ -355,15 +350,15 @@
         } => {
             let node_infos = read_node_id_csv(&node_id_file)?;
             let mut handles = Vec::new();
-            
+
             // 计算启动多个节点所需的总时间（以毫秒为单位）
             // 目标：2分钟内启动所有节点
             let total_time_ms = 120 * 1000;
-            
+
             // 计算最佳节点启动间隔
             let num_nodes = node_infos.len();
             log::info!("共找到 {} 个节点需要启动", num_nodes);
-            
+
             // 动态调整延迟区间
             let (min_delay, max_delay, total_time_ms, delay_desc) = if num_nodes <= 1 {
                 (0, 0, 0, "无需延迟".to_string())
@@ -379,25 +374,25 @@
                 (min_delay, max_delay, total_time_ms, format!("预计在2分钟内完成（节点启动间隔: {}-{}ms）", min_delay, max_delay))
             };
             log::info!("开始启动 {} 个节点，{}", num_nodes, delay_desc);
-            
+
             // 逐个启动节点
             for (i, (node_id, proxy)) in node_infos.into_iter().enumerate() {
                 let env = environment.clone();
                 let config_path = config_path.clone();
                 let proxy_clone = proxy.clone();
-                
+
                 // 使用包装函数启动节点，完全在内部处理错误
                 let node_id_copy = node_id;
                 let handle = tokio::spawn(async move {
                     start_node_wrapper(node_id_copy, env, config_path, headless, max_threads, proxy_clone).await;
                 });
                 handles.push(handle);
-                
+
                 // 在启动下一个节点之前随机暂停
                 if i < num_nodes - 1 { // 最后一个节点不需要暂停
                     use rand::Rng;
                     let delay = rand::thread_rng().gen_range(min_delay..=max_delay);
-                    
+
                     // 如果是大量节点，定期输出进度日志
                     if num_nodes > 100 && (i + 1) % 100 == 0 {
                         let progress = (i + 1) * 100 / num_nodes;
@@ -405,11 +400,11 @@
                     } else {
                         log::debug!("启动节点 {} 后暂停 {}ms", node_id, delay);
                     }
-                    
+
                     tokio::time::sleep(tokio::time::Duration::from_millis(delay)).await;
                 }
             }
-            
+
             log::info!("所有 {} 个节点已成功启动", num_nodes);
             for handle in handles {
                 let _ = handle.await;
@@ -468,24 +463,20 @@
                 ),
             )
         })?);
-<<<<<<< HEAD
         log::info!("Read Node ID: {} from config file", node_id.unwrap());
-=======
-        println!("Read Node ID: {} from config file\n", node_id.unwrap());
->>>>>>> c7255ae9
     }
 
     // Create a signing key for the prover.
     let mut csprng = rand_core::OsRng;
     let signing_key: SigningKey = SigningKey::generate(&mut csprng);
-    
+
     // 创建OrchestratorClient并设置node_id
     let orchestrator_client = if let Some(id) = node_id {
         OrchestratorClient::new_with_proxy(env, proxy.clone()).with_node_id(id.to_string())
     } else {
         OrchestratorClient::new_with_proxy(env, proxy.clone())
     };
-    
+
         // 获取当前出网 IP 信息
     match orchestrator_client.get_ip_info().await {
         Ok(ip_info) => {
