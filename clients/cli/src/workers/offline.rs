//! Offline Workers
//!
//! Handles local compute operations that don't require network access:
//! - Task dispatching to workers
//! - Proof computation (authenticated and anonymous)
//! - Worker management

use crate::analytics::{track_anonymous_proof_analytics, track_authenticated_proof_analytics};
use crate::environment::Environment;
use crate::error_classifier::ErrorClassifier;
use crate::events::{Event, EventType};
use crate::prover::authenticated_proving;
use crate::task::Task;
use nexus_sdk::stwo::seq::Proof;
<<<<<<< HEAD
use serde_json::json;
use rand::Rng;
=======
>>>>>>> 3773bb6a
use std::time::Duration;
use tokio::sync::{broadcast, mpsc};
use tokio::task::JoinHandle;

/// Spawns a dispatcher that forwards tasks to available workers in round-robin fashion.
pub fn start_dispatcher(
    mut task_receiver: mpsc::Receiver<Task>,
    worker_senders: Vec<mpsc::Sender<Task>>,
    mut shutdown: broadcast::Receiver<()>,
) -> JoinHandle<()> {
    tokio::spawn(async move {
        let mut next_worker = 0;
        loop {
            tokio::select! {
                Some(task) = task_receiver.recv() => {
                    let target = next_worker % worker_senders.len();
                    if let Err(_e) = worker_senders[target].send(task).await {
                        // Channel is closed, stop dispatching tasks
                        return;
                    }
                    next_worker += 1;
                }

                _ = shutdown.recv() => {
                    break;
                }
            }
        }
    })
}

/// Spawns a set of worker tasks that receive tasks and send prover events.
///
/// # Arguments
/// * `num_workers` - The number of worker tasks to spawn.
/// * `results_sender` - The channel to emit results (task and proof).
/// * `prover_event_sender` - The channel to send prover events to the main thread.
///
/// # Returns
/// A tuple containing:
/// * A vector of `Sender<Task>` for each worker, allowing tasks to be sent to them.
/// * A vector of `JoinHandle<()>` for each worker, allowing the main thread to await their completion.
pub async fn start_workers(
    num_workers: usize,
    results_sender: mpsc::Sender<(Task, Proof)>,
    event_sender: mpsc::Sender<Event>,
    shutdown: broadcast::Receiver<()>,
    environment: Environment,
    client_id: String,
) -> (Vec<mpsc::Sender<Task>>, Vec<JoinHandle<()>>) {
    let mut senders = Vec::with_capacity(num_workers);
    let mut handles = Vec::with_capacity(num_workers);

    for worker_id in 0..num_workers {
        let (task_sender, mut task_receiver) = mpsc::channel::<Task>(8);
        // Clone senders and receivers for each worker.
        let prover_event_sender = event_sender.clone();
        let results_sender = results_sender.clone();
        let mut shutdown_rx = shutdown.resubscribe();
        let client_id = client_id.clone();
        let environment = environment.clone();
        let error_classifier = ErrorClassifier::new();
        let handle = tokio::spawn(async move {
            loop {
                tokio::select! {
                    _ = shutdown_rx.recv() => {
                        let message = format!("Worker {} received shutdown signal", worker_id);
                        let _ = prover_event_sender
                            .send(Event::prover(worker_id, message, EventType::Shutdown))
                            .await;
                        break; // Exit the loop on shutdown signal
                    }
                    // Check if there are tasks to process
                    Some(task) = task_receiver.recv() => {
                        match authenticated_proving(&task, &environment, &client_id).await {
                            Ok(proof) => {
                                let message = format!(
                                    "[Task step 2 of 3] Proof completed successfully (Task ID: {})",
                                    task.task_id
                                );
                                let _ = prover_event_sender
                                    .send(Event::prover(worker_id, message, EventType::Success))
                                    .await;

                                // Track analytics for successful proof (non-blocking)
                                tokio::spawn(track_authenticated_proof_analytics(task.clone(), environment.clone(), client_id.clone()));

                                let _ = results_sender.send((task, proof)).await;
                            }
                            Err(e) => {
                                let log_level = error_classifier.classify_worker_error(&e);
                                let message = format!("Error: {}", e);
                                let event = Event::prover_with_level(worker_id, message, EventType::Error, log_level);
                                if event.should_display() {
                                    let _ = prover_event_sender.send(event).await;
                                }

                                // For analytics errors, continue processing but don't send result
                                // For other errors, also don't send result (task failed)
                            }
                        }
                    }
                    else => break,
                }
            }
        });

        senders.push(task_sender);
        handles.push(handle);
    }

    (senders, handles)
}

/// Starts anonymous workers that repeatedly prove a program with hardcoded inputs.
pub async fn start_anonymous_workers(
    num_workers: usize,
    shutdown: broadcast::Receiver<()>,
    environment: Environment,
    client_id: String,
) -> (mpsc::Receiver<Event>, Vec<JoinHandle<()>>) {
    let (event_sender, event_receiver) = mpsc::channel::<Event>(100);
    let mut join_handles = Vec::new();
    for worker_id in 0..num_workers {
        let prover_event_sender = event_sender.clone();
        let mut shutdown_rx = shutdown.resubscribe(); // clone receiver for each worker
        let client_id = client_id.clone();
        let environment = environment.clone();
        let error_classifier = ErrorClassifier::new();

        let handle = tokio::spawn(async move {
            loop {
                tokio::select! {
                    _ = shutdown_rx.recv() => {
                        let message = format!("Worker {} received shutdown signal", worker_id);
                        let _ = prover_event_sender
                            .send(Event::prover(worker_id, message, EventType::Shutdown))
                            .await;
                        break; // Exit the loop on shutdown signal
                    }

                    _ = tokio::time::sleep(Duration::from_millis(300)) => {
                        // Perform work
                        match crate::prover::prove_anonymously().await {
                            Ok(_proof) => {
                                let message = "Anonymous proof completed successfully".to_string();
                                let _ = prover_event_sender
                                    .send(Event::prover(worker_id, message, EventType::Success)).await;

                                // Track analytics for successful anonymous proof (non-blocking)
                                tokio::spawn(track_anonymous_proof_analytics(environment.clone(), client_id.clone()));
                            }
                            Err(e) => {
                                let log_level = error_classifier.classify_worker_error(&e);
                                let message = format!("Anonymous Worker: Error - {}", e);
                                let event = Event::prover_with_level(worker_id, message, EventType::Error, log_level);
                                if event.should_display() {
                                    let _ = prover_event_sender.send(event).await;
                                }

                                // For analytics errors, this is non-critical, continue the loop
                                // For other errors, also continue (anonymous mode keeps retrying)
                            }
                        }
                    }
                }
            }
        });
        join_handles.push(handle);
    }

    (event_receiver, join_handles)
<<<<<<< HEAD
}

/// Track analytics for authenticated proof (non-blocking)
async fn track_authenticated_proof_analytics(
    task: &Task,
    environment: &Environment,
    client_id: String,
) {
    let analytics_data = match task.program_id.as_str() {
        "fast-fib" => {
            // For fast-fib, extract the input from task public_inputs
            let input = if !task.public_inputs.is_empty() {
                task.public_inputs[0] as u32
            } else {
                0
            };
            json!({
                "program_name": "fast-fib",
                "public_input": input,
                "task_id": task.task_id,
            })
        }
        "fib_input_initial" => {
            // For fib_input_initial, extract the triple inputs
            let inputs = if task.public_inputs.len() >= 12 {
                let mut bytes = [0u8; 4];
                bytes.copy_from_slice(&task.public_inputs[0..4]);
                let n = u32::from_le_bytes(bytes);
                bytes.copy_from_slice(&task.public_inputs[4..8]);
                let init_a = u32::from_le_bytes(bytes);
                bytes.copy_from_slice(&task.public_inputs[8..12]);
                let init_b = u32::from_le_bytes(bytes);
                (n, init_a, init_b)
            } else {
                (0, 0, 0)
            };
            json!({
                "program_name": "fib_input_initial",
                "public_input": inputs.0,
                "public_input_2": inputs.1,
                "public_input_3": inputs.2,
                "task_id": task.task_id,
            })
        }
        _ => {
            json!({
                "program_name": task.program_id,
                "task_id": task.task_id,
            })
        }
    };

    let _ = track(
        vec!["cli_proof_node_v4".to_string(), "proof_node".to_string()],
        analytics_data,
        environment,
        client_id,
    )
        .await;
    // TODO: Catch errors and log them
}

/// Track analytics for anonymous proof (non-blocking)
async fn track_anonymous_proof_analytics(environment: &Environment, client_id: String) {
    // Anonymous proofs use hardcoded input: (n=9, init_a=1, init_b=1)
    let public_input = (9, 1, 1);

    let _ = track(
        vec!["cli_proof_anon_v3".to_string()],
        json!({
            "program_name": "fib_input_initial",
            "public_input": public_input.0,
            "public_input_2": public_input.1,
            "public_input_3": public_input.2,
        }),
        environment,
        client_id,
    )
        .await;
    // TODO: Catch errors and log them
=======
>>>>>>> 3773bb6a
}<|MERGE_RESOLUTION|>--- conflicted
+++ resolved
@@ -12,11 +12,8 @@
 use crate::prover::authenticated_proving;
 use crate::task::Task;
 use nexus_sdk::stwo::seq::Proof;
-<<<<<<< HEAD
 use serde_json::json;
 use rand::Rng;
-=======
->>>>>>> 3773bb6a
 use std::time::Duration;
 use tokio::sync::{broadcast, mpsc};
 use tokio::task::JoinHandle;
@@ -189,87 +186,4 @@
     }
 
     (event_receiver, join_handles)
-<<<<<<< HEAD
-}
-
-/// Track analytics for authenticated proof (non-blocking)
-async fn track_authenticated_proof_analytics(
-    task: &Task,
-    environment: &Environment,
-    client_id: String,
-) {
-    let analytics_data = match task.program_id.as_str() {
-        "fast-fib" => {
-            // For fast-fib, extract the input from task public_inputs
-            let input = if !task.public_inputs.is_empty() {
-                task.public_inputs[0] as u32
-            } else {
-                0
-            };
-            json!({
-                "program_name": "fast-fib",
-                "public_input": input,
-                "task_id": task.task_id,
-            })
-        }
-        "fib_input_initial" => {
-            // For fib_input_initial, extract the triple inputs
-            let inputs = if task.public_inputs.len() >= 12 {
-                let mut bytes = [0u8; 4];
-                bytes.copy_from_slice(&task.public_inputs[0..4]);
-                let n = u32::from_le_bytes(bytes);
-                bytes.copy_from_slice(&task.public_inputs[4..8]);
-                let init_a = u32::from_le_bytes(bytes);
-                bytes.copy_from_slice(&task.public_inputs[8..12]);
-                let init_b = u32::from_le_bytes(bytes);
-                (n, init_a, init_b)
-            } else {
-                (0, 0, 0)
-            };
-            json!({
-                "program_name": "fib_input_initial",
-                "public_input": inputs.0,
-                "public_input_2": inputs.1,
-                "public_input_3": inputs.2,
-                "task_id": task.task_id,
-            })
-        }
-        _ => {
-            json!({
-                "program_name": task.program_id,
-                "task_id": task.task_id,
-            })
-        }
-    };
-
-    let _ = track(
-        vec!["cli_proof_node_v4".to_string(), "proof_node".to_string()],
-        analytics_data,
-        environment,
-        client_id,
-    )
-        .await;
-    // TODO: Catch errors and log them
-}
-
-/// Track analytics for anonymous proof (non-blocking)
-async fn track_anonymous_proof_analytics(environment: &Environment, client_id: String) {
-    // Anonymous proofs use hardcoded input: (n=9, init_a=1, init_b=1)
-    let public_input = (9, 1, 1);
-
-    let _ = track(
-        vec!["cli_proof_anon_v3".to_string()],
-        json!({
-            "program_name": "fib_input_initial",
-            "public_input": public_input.0,
-            "public_input_2": public_input.1,
-            "public_input_3": public_input.2,
-        }),
-        environment,
-        client_id,
-    )
-        .await;
-    // TODO: Catch errors and log them
-=======
->>>>>>> 3773bb6a
 }