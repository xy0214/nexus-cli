//! Online Workers
//!
//! Handles network-dependent operations including:
//! - Task fetching from the orchestrator
//! - Proof submission to the orchestrator
//! - Network error handling with exponential backoff

use crate::analytics::{
    track_got_task, track_proof_accepted, track_proof_submission_error,
    track_proof_submission_success,
};
use crate::consts::prover::{
<<<<<<< HEAD
    BACKOFF_DURATION, ERR_BACKOFF_DURATION, LOW_WATER_MARK, QUEUE_LOG_INTERVAL, TASK_QUEUE_SIZE,
=======
    BACKOFF_DURATION, FETCH_TASK_DELAY_TIME, LOW_WATER_MARK, TASK_QUEUE_SIZE,
>>>>>>> d7fdc28a
};
use crate::environment::Environment;
use crate::error_classifier::{ErrorClassifier, LogLevel};
use crate::events::Event;
use crate::orchestrator::Orchestrator;
use crate::orchestrator::error::OrchestratorError;
use crate::task::Task;
use crate::task_cache::TaskCache;
use ed25519_dalek::{SigningKey, VerifyingKey};
use nexus_sdk::stwo::seq::Proof;
use sha3::{Digest, Keccak256};
use std::time::Duration;
use tokio::sync::{broadcast, mpsc};
use tokio::task::JoinHandle;

/// Result of a proof generation, including combined hash for multiple inputs
pub struct ProofResult {
    pub proof: Proof,
    pub combined_hash: String,
}

/// Helper to send events with consistent error handling
async fn send_event(
    event_sender: &mpsc::Sender<Event>,
    message: String,
    event_type: crate::events::EventType,
    log_level: LogLevel,
) {
    let _ = event_sender
        .send(Event::task_fetcher_with_level(
            message, event_type, log_level,
        ))
        .await;
}

/// Helper to send proof submission events with consistent error handling
async fn send_proof_event(
    event_sender: &mpsc::Sender<Event>,
    message: String,
    event_type: crate::events::EventType,
    log_level: LogLevel,
) {
    let _ = event_sender
        .send(Event::proof_submitter_with_level(
            message, event_type, log_level,
        ))
        .await;
}

// =============================================================================
// TASK FETCH STATE
// =============================================================================

/// State for managing task fetching behavior with smart backoff and timing
pub struct TaskFetchState {
    last_fetch_time: std::time::Instant,
    backoff_duration: Duration,
    pub error_classifier: ErrorClassifier,
}

impl TaskFetchState {
    pub fn new() -> Self {
        Self {
            last_fetch_time: std::time::Instant::now()
                - Duration::from_millis(BACKOFF_DURATION + 1000), // Allow immediate first fetch
            backoff_duration: Duration::from_millis(BACKOFF_DURATION), // Start with 120 second backoff
            error_classifier: ErrorClassifier::new(),
        }
    }

    // =========================================================================
    // QUERY METHODS
    // =========================================================================

    /// Check if enough time has passed since last fetch attempt (respects backoff)
    pub fn can_fetch_now(&self) -> bool {
        self.last_fetch_time.elapsed() >= self.backoff_duration
    }

    /// Get current backoff duration
    pub fn backoff_duration(&self) -> Duration {
        self.backoff_duration
    }

    /// Check if we should fetch tasks (combines queue level and backoff timing)
    pub fn should_fetch(&self, tasks_in_queue: usize) -> bool {
        tasks_in_queue < LOW_WATER_MARK && self.can_fetch_now()
    }

    // =========================================================================
    // MUTATION METHODS
    // =========================================================================

    /// Record that a fetch attempt was made (updates timing)
    pub fn record_fetch_attempt(&mut self) {
        self.last_fetch_time = std::time::Instant::now();
    }

    /// Set backoff duration from server's Retry-After header (in seconds)
    /// Respects server's exact timing for rate limit compliance
    pub fn set_backoff_from_server(&mut self, retry_after_seconds: u32) {
        self.backoff_duration =
            Duration::from_secs(retry_after_seconds as u64 + FETCH_TASK_DELAY_TIME);
    }

    /// Increase backoff duration for error handling (exponential backoff)
    pub fn increase_backoff_for_error(&mut self) {
        self.backoff_duration = std::cmp::min(
            self.backoff_duration * 1,
            Duration::from_millis(ERR_BACKOFF_DURATION * 1),
        );
    }
}

/// Simple task fetcher: get one task at a time when queue is low.
#[allow(clippy::too_many_arguments)]
pub async fn fetch_prover_tasks(
    node_id: u64,
    verifying_key: VerifyingKey,
    orchestrator_client: Box<dyn Orchestrator>,
    sender: mpsc::Sender<Task>,
    event_sender: mpsc::Sender<Event>,
    mut shutdown: broadcast::Receiver<()>,
    recent_tasks: TaskCache,
    environment: Environment,
    client_id: String,
) {
    let mut state = TaskFetchState::new();

    loop {
        tokio::select! {
            _ = shutdown.recv() => break,
            _ = tokio::time::sleep(Duration::from_millis(500)) => {
                let tasks_in_queue = TASK_QUEUE_SIZE - sender.capacity();

                // Simple condition: fetch when queue is low and backoff time has passed
                if state.should_fetch(tasks_in_queue) {
                            if let Err(should_return) = fetch_single_task(
            &*orchestrator_client,
            &node_id,
            verifying_key,
            &sender,
            &event_sender,
            &recent_tasks,
            &mut state,
            &environment,
            &client_id,
        ).await {
                        if should_return {
                            return;
                        }
                    }


                }
            }
        }
    }
}

/// Handle successful task fetch: duplicate check, caching, and queue management
#[allow(clippy::too_many_arguments)]
async fn handle_task_success(
    task: Task,
    sender: &mpsc::Sender<Task>,
    event_sender: &mpsc::Sender<Event>,
    recent_tasks: &TaskCache,
    state: &mut TaskFetchState,
    environment: &Environment,
    client_id: &str,
) -> Result<(), bool> {
    // Check for duplicate
    if recent_tasks.contains(&task.task_id).await {
        handle_duplicate_task(event_sender, state).await;
        return Ok(());
    }

    // Process the new task
    process_new_task(
        task,
        sender,
        event_sender,
        recent_tasks,
        environment,
        client_id,
    )
    .await
}

/// Handle duplicate task detection
async fn handle_duplicate_task(event_sender: &mpsc::Sender<Event>, state: &mut TaskFetchState) {
    state.increase_backoff_for_error();
    send_event(
        event_sender,
        format!(
            "Task was duplicate - backing off for {}s",
            state.backoff_duration().as_secs()
        ),
        crate::events::EventType::Refresh,
        LogLevel::Warn,
    )
    .await;
}

/// Process a new (non-duplicate) task: cache, queue, analytics, and logging
#[allow(clippy::too_many_arguments)]
async fn process_new_task(
    task: Task,
    sender: &mpsc::Sender<Task>,
    event_sender: &mpsc::Sender<Event>,
    recent_tasks: &TaskCache,
    environment: &Environment,
    client_id: &str,
) -> Result<(), bool> {
    // Add to cache and queue
    recent_tasks.insert(task.task_id.clone()).await;

    if sender.send(task.clone()).await.is_err() {
        send_event(
            event_sender,
            "Task queue is closed".to_string(),
            crate::events::EventType::Shutdown,
            LogLevel::Error,
        )
        .await;
        return Err(true); // Signal shutdown
    }

    // Track analytics (non-blocking)
    tokio::spawn(track_got_task(
        task,
        environment.clone(),
        client_id.to_string(),
    ));

    Ok(())
}

/// Handle fetch timeout with backoff and logging
async fn handle_fetch_timeout(
    timeout_duration: Duration,
    event_sender: &mpsc::Sender<Event>,
    state: &mut TaskFetchState,
) {
    state.increase_backoff_for_error();
    send_event(
        event_sender,
        format!("Fetch timeout after {}s", timeout_duration.as_secs()),
        crate::events::EventType::Error,
        LogLevel::Warn,
    )
    .await;
}

/// Perform task fetch with timeout
async fn fetch_task_with_timeout(
    orchestrator_client: &dyn Orchestrator,
    node_id: &u64,
    verifying_key: VerifyingKey,
    timeout_duration: Duration,
) -> Result<Result<Task, OrchestratorError>, tokio::time::error::Elapsed> {
    let node_id_str = node_id.to_string();
    let fetch_future = orchestrator_client.get_proof_task(&node_id_str, verifying_key);
    tokio::time::timeout(timeout_duration, fetch_future).await
}

/// Simple task fetcher: get one task, prove, submit - perfect 1-2-3 flow
#[allow(clippy::too_many_arguments)]
async fn fetch_single_task(
    orchestrator_client: &dyn Orchestrator,
    node_id: &u64,
    verifying_key: VerifyingKey,
    sender: &mpsc::Sender<Task>,
    event_sender: &mpsc::Sender<Event>,
    recent_tasks: &TaskCache,
    state: &mut TaskFetchState,
    environment: &Environment,
    client_id: &str,
) -> Result<(), bool> {
    // Record fetch attempt and send initial event
    state.record_fetch_attempt();

    send_event(
        event_sender,
        "Step 1 of 4: Requesting task...".to_string(),
        crate::events::EventType::Refresh,
        LogLevel::Info,
    )
    .await;

    // Fetch task with timeout
    let timeout_duration = Duration::from_secs(60);
    match fetch_task_with_timeout(
        orchestrator_client,
        node_id,
        verifying_key,
        timeout_duration,
    )
    .await
    {
        Ok(fetch_result) => match fetch_result {
            Ok(task) => {
                handle_task_success(
                    task,
                    sender,
                    event_sender,
                    recent_tasks,
                    state,
                    environment,
                    client_id,
                )
                .await
            }
            Err(e) => {
                handle_fetch_error(e, event_sender, state).await;
                Ok(())
            }
        },
        Err(_timeout) => {
            handle_fetch_timeout(timeout_duration, event_sender, state).await;
            Ok(())
        }
    }
}

/// Handle fetch errors with appropriate backoff
async fn handle_fetch_error(
    error: OrchestratorError,
    event_sender: &mpsc::Sender<Event>,
    state: &mut TaskFetchState,
) {
    match error {
<<<<<<< HEAD
        OrchestratorError::Http {
            status: 429,
            ref headers,
            ..
        } => {
            // Debug: print headers for 429 responses
            send_event(
                event_sender,
                format!("429 Rate limit retry-after: {:?}", headers.get("retry-after")),
                crate::events::EventType::Refresh,
                LogLevel::Debug,
            )
            .await;

            if let Some(retry) = error.get_retry_after_seconds() {
                let retry_after_seconds = if retry == 0 { 120 } else { retry }; // todo retry_after_seconds default 60s
=======
        OrchestratorError::Http { status: 429, .. } => {
            if let Some(retry_after_seconds) = error.get_retry_after_seconds() {
>>>>>>> d7fdc28a
                state.set_backoff_from_server(retry_after_seconds);
                send_event(
                    event_sender,
                    format!("Fetch rate limited - retrying in {}s", retry_after_seconds),
                    crate::events::EventType::Waiting,
                    LogLevel::Warn,
                )
                .await;
            } else {
                // This shouldn't happen with a properly configured server
                state.increase_backoff_for_error();
                send_event(
                    event_sender,
                    "Fetch rate limited - no retry time specified".to_string(),
                    crate::events::EventType::Waiting,
                    LogLevel::Error,
                )
                .await;
            }
        }
        OrchestratorError::Http {
            status, headers, ..
        } => {
            // Print out all headers
            let mut msg = String::new();
            for (key, value) in headers {
                msg.push_str(&format!("{}: {}\n", key, value));
            }
            send_event(
                event_sender,
                format!("HTTP Error {}: {}", status, msg),
                crate::events::EventType::Error,
                LogLevel::Warn,
            )
            .await;
        }
        _ => {
            state.increase_backoff_for_error();
            let log_level = state.error_classifier.classify_fetch_error(&error);
            let event = Event::task_fetcher_with_level(
                format!(
                    "Failed to fetch task: {}, retrying in {} seconds",
                    error,
                    state.backoff_duration().as_secs()
                ),
                crate::events::EventType::Waiting,
                log_level,
            );
            if event.should_display() {
                let _ = event_sender.send(event).await;
            }
        }
    }
}

/// Submits proofs to the orchestrator
#[allow(clippy::too_many_arguments)]
pub async fn submit_proofs(
    signing_key: SigningKey,
    orchestrator: Box<dyn Orchestrator>,
    num_workers: usize,
    mut results: mpsc::Receiver<(Task, ProofResult)>,
    event_sender: mpsc::Sender<Event>,
    mut shutdown: broadcast::Receiver<()>,
    completed_tasks: TaskCache,
    environment: Environment,
    client_id: String,
    max_tasks: Option<u32>,
) -> JoinHandle<()> {
    tokio::spawn(async move {
        let mut tasks_processed = 0;
        loop {
            tokio::select! {
                maybe_item = results.recv() => {
                    match maybe_item {
                        Some((task, proof_result)) => {
                            process_proof_submission(
                                task,
                                proof_result.proof,
                                proof_result.combined_hash,
                                &*orchestrator,
                                &signing_key,
                                num_workers,
                                &event_sender,
                                &completed_tasks,
                                &environment,
                                &client_id,
                                &mut tasks_processed,
                            ).await;

                            // Check if we've reached the max tasks limit
                            if let Some(max) = max_tasks {
                                if tasks_processed >= max {
                                    // Reached max tasks, exit cleanly
                                    std::process::exit(0);
                                }
                            }
                        }
                        None => break,
                    }
                }

                _ = shutdown.recv() => break,
            }
        }
    })
}

/// Check if task was already submitted (successfully or failed)
async fn check_duplicate_submission(
    task: &Task,
    submitted_tasks: &TaskCache,
    event_sender: &mpsc::Sender<Event>,
) -> bool {
    if submitted_tasks.contains(&task.task_id).await {
        let msg = format!(
            "Ignoring proof for previously processed task {}",
            task.task_id
        );
        send_proof_event(
            event_sender,
            msg,
            crate::events::EventType::Error,
            LogLevel::Warn,
        )
        .await;
        return true; // Is duplicate
    }
    false // Not duplicate
}

/// Generate proof hash from combined hash or by computing from proof
fn generate_proof_hash(proof: &Proof, combined_hash: String) -> String {
    if !combined_hash.is_empty() {
        combined_hash
    } else {
        // Serialize proof and generate hash
        let proof_bytes = postcard::to_allocvec(proof).expect("Failed to serialize proof");
        format!("{:x}", Keccak256::digest(&proof_bytes))
    }
}

/// Submit proof to orchestrator and handle the result
#[allow(clippy::too_many_arguments)]
async fn submit_proof_to_orchestrator(
    task: &Task,
    proof: &Proof,
    proof_hash: &str,
    orchestrator: &dyn Orchestrator,
    signing_key: &SigningKey,
    num_workers: usize,
    event_sender: &mpsc::Sender<Event>,
    completed_tasks: &TaskCache,
    environment: &Environment,
    client_id: &str,
    tasks_processed: &mut u32,
) {
    // Send submitting message
    send_proof_event(
        event_sender,
        "Step 3 of 4: Submitting (Sending your proof to the network)...".to_string(),
        crate::events::EventType::Waiting,
        LogLevel::Info,
    )
    .await;

    // Serialize proof for submission
    let proof_bytes = postcard::to_allocvec(proof).expect("Failed to serialize proof");

    // Submit to orchestrator
    match orchestrator
        .submit_proof(
            &task.task_id,
            proof_hash,
            proof_bytes,
            signing_key.clone(),
            num_workers,
            task.task_type,
        )
        .await
    {
        Ok(_) => {
            // Track analytics for proof submission success (non-blocking)
            tokio::spawn(track_proof_submission_success(
                task.clone(),
                environment.clone(),
                client_id.to_string(),
            ));
            handle_submission_success(task, event_sender, completed_tasks, environment, client_id)
                .await;

            // Increment task counter
            *tasks_processed += 1;
        }
        Err(e) => {
            handle_submission_error(
                task,
                e,
                event_sender,
                completed_tasks,
                environment,
                client_id,
            )
            .await;
        }
    }
}

/// Process a single proof submission
#[allow(clippy::too_many_arguments)]
async fn process_proof_submission(
    task: Task,
    proof: Proof,
    combined_hash: String,
    orchestrator: &dyn Orchestrator,
    signing_key: &SigningKey,
    num_workers: usize,
    event_sender: &mpsc::Sender<Event>,
    completed_tasks: &TaskCache,
    environment: &Environment,
    client_id: &str,
    tasks_processed: &mut u32,
) {
    // Check for duplicate submissions
    if check_duplicate_submission(&task, completed_tasks, event_sender).await {
        return; // Skip duplicate task
    }

    // Generate proof hash
    let proof_hash = generate_proof_hash(&proof, combined_hash);

    // Submit to orchestrator and handle result
    submit_proof_to_orchestrator(
        &task,
        &proof,
        &proof_hash,
        orchestrator,
        signing_key,
        num_workers,
        event_sender,
        completed_tasks,
        environment,
        client_id,
        tasks_processed,
    )
    .await;
}

/// Handle successful proof submission
async fn handle_submission_success(
    task: &Task,
    event_sender: &mpsc::Sender<Event>,
    completed_tasks: &TaskCache,
    environment: &Environment,
    client_id: &str,
) {
    completed_tasks.insert(task.task_id.clone()).await;
    let msg = "Step 4 of 4: Submitted! ≈300 points will be added soon\n".to_string();
    // Track analytics for proof acceptance (non-blocking)
    tokio::spawn(track_proof_accepted(
        task.clone(),
        environment.clone(),
        client_id.to_string(),
    ));

    send_proof_event(
        event_sender,
        msg,
        crate::events::EventType::Success,
        LogLevel::Info,
    )
    .await;
}

/// Handle proof submission errors
async fn handle_submission_error(
    task: &Task,
    error: OrchestratorError,
    event_sender: &mpsc::Sender<Event>,
    completed_tasks: &TaskCache,
    environment: &Environment,
    client_id: &str,
) {
    let (msg, status_code) = match error {
        OrchestratorError::Http {
            status,
            ref message,
            ..
        } => (
            format!(
                "Failed to submit proof for task {}. Status: {}, Message: {}",
                task.task_id, status, message
            ),
            Some(status),
        ),
        e => (
            format!("Failed to submit proof for task {}: {}", task.task_id, e),
            None,
        ),
    };

    // Add to cache to prevent resubmission of failed proofs
    // Once a proof fails, we don't want to waste resources trying again
    completed_tasks.insert(task.task_id.clone()).await;

    // Track analytics for proof submission error (non-blocking)
    tokio::spawn(track_proof_submission_error(
        task.clone(),
        msg.clone(),
        status_code,
        environment.clone(),
        client_id.to_string(),
    ));

    send_proof_event(
        event_sender,
        msg.to_string(),
        crate::events::EventType::Error,
        LogLevel::Error,
    )
    .await;
}

#[cfg(test)]
mod tests {
    use super::*;
    use std::time::Duration;

    #[test]
    fn test_set_backoff_from_server() {
        let mut state = TaskFetchState::new();

        // Test setting a reasonable retry time
        state.set_backoff_from_server(60);
        assert_eq!(
            state.backoff_duration,
            Duration::from_secs(60 + FETCH_TASK_DELAY_TIME)
        );

        // Test that longer retry times are respected (no capping)
        state.set_backoff_from_server(300); // 5 minutes
        assert_eq!(
            state.backoff_duration,
            Duration::from_secs(300 + FETCH_TASK_DELAY_TIME)
        );

        // Test zero retry time
        state.set_backoff_from_server(0);
        assert_eq!(
            state.backoff_duration,
            Duration::from_secs(FETCH_TASK_DELAY_TIME)
        );
    }

    #[test]
    fn test_server_retry_times_respected() {
        let mut state = TaskFetchState::new();

        // Test that very long retry times are respected
        state.set_backoff_from_server(3600); // 1 hour
        assert_eq!(
            state.backoff_duration,
            Duration::from_secs(3600 + FETCH_TASK_DELAY_TIME)
        );
    }
}<|MERGE_RESOLUTION|>--- conflicted
+++ resolved
@@ -10,11 +10,7 @@
     track_proof_submission_success,
 };
 use crate::consts::prover::{
-<<<<<<< HEAD
-    BACKOFF_DURATION, ERR_BACKOFF_DURATION, LOW_WATER_MARK, QUEUE_LOG_INTERVAL, TASK_QUEUE_SIZE,
-=======
     BACKOFF_DURATION, FETCH_TASK_DELAY_TIME, LOW_WATER_MARK, TASK_QUEUE_SIZE,
->>>>>>> d7fdc28a
 };
 use crate::environment::Environment;
 use crate::error_classifier::{ErrorClassifier, LogLevel};
@@ -123,8 +119,8 @@
     /// Increase backoff duration for error handling (exponential backoff)
     pub fn increase_backoff_for_error(&mut self) {
         self.backoff_duration = std::cmp::min(
-            self.backoff_duration * 1,
-            Duration::from_millis(ERR_BACKOFF_DURATION * 1),
+            self.backoff_duration * 2,
+            Duration::from_millis(BACKOFF_DURATION * 2),
         );
     }
 }
@@ -347,27 +343,8 @@
     state: &mut TaskFetchState,
 ) {
     match error {
-<<<<<<< HEAD
-        OrchestratorError::Http {
-            status: 429,
-            ref headers,
-            ..
-        } => {
-            // Debug: print headers for 429 responses
-            send_event(
-                event_sender,
-                format!("429 Rate limit retry-after: {:?}", headers.get("retry-after")),
-                crate::events::EventType::Refresh,
-                LogLevel::Debug,
-            )
-            .await;
-
-            if let Some(retry) = error.get_retry_after_seconds() {
-                let retry_after_seconds = if retry == 0 { 120 } else { retry }; // todo retry_after_seconds default 60s
-=======
         OrchestratorError::Http { status: 429, .. } => {
             if let Some(retry_after_seconds) = error.get_retry_after_seconds() {
->>>>>>> d7fdc28a
                 state.set_backoff_from_server(retry_after_seconds);
                 send_event(
                     event_sender,
